--- conflicted
+++ resolved
@@ -69,11 +69,7 @@
     @property
     def rel_path(self):
         """
-<<<<<<< HEAD
         Path on the local filesystem.
-=======
-        Path on the local filesystem, relative to the parent
->>>>>>> 99cfb6fe
 
         Recursively walk up the path of the node. Top level node joins with the osf folder path of the user
         """
