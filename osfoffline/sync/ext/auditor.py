--- conflicted
+++ resolved
@@ -69,15 +69,10 @@
     def __repr__(self):
         return '<{}({}): {}>'.format(self.__class__.__name__, self.event_type, self.context)
 
-<<<<<<< HEAD
-class Audit(object):
-    def __init__(self, fid, sha256, fobj):
-=======
 
 class Audit(object):
     """Store data about a file"""
     def __init__(self, fid, sha256, fobj, is_alias=False):
->>>>>>> 99cfb6fe
         """
         :param str fid: id of file object
         :param str sha256: sha256 of file object
@@ -156,7 +151,12 @@
         return modifications[Location.LOCAL], modifications[Location.REMOTE]
 
     def collect_all_db(self):
-<<<<<<< HEAD
+        """Return {rel_path: Audit} pairs for every file known in the DB.
+
+        In order to compare local vs remote objects effectively (when the filename may be saved as an alias due to
+          OS limitations), db_map keys on both the actual path, and any aliases used for that file on the local
+          filesystem.
+        """
         if self._unreachable:
             logger.warning('Not collecting database structure for unreachable nodes {}'.format(self._unreachable))
         with Session() as session:
@@ -164,13 +164,6 @@
                 entry.rel_path: Audit(entry.id, entry.sha256, entry)
                 for entry in session.query(File).filter(~File.node_id.in_(self._unreachable))
             }
-=======
-        """Return {rel_path: Audit} pairs for every file known in the DB.
-
-        In order to compare local vs remote objects effectively (when the filename may be saved as an alias due to
-          OS limitations), db_map keys on both the actual path, and any aliases used for that file on the local
-          filesystem.
-        """
         res = {}
         for entry in Session().query(File):
             audit = Audit(
@@ -189,7 +182,6 @@
                     is_alias=True
                 )
         return res
->>>>>>> 99cfb6fe
 
     def collect_all_remote(self):
         ret = {}
