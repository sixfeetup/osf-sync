--- conflicted
+++ resolved
@@ -71,28 +71,8 @@
         event.accept()
 
     def alerts_changed(self):
-<<<<<<< HEAD
-        # if self.preferences_window.desktopNotifications.isChecked():
-        #     AlertHandler.show_alerts = True
-        # else:
-        #     AlertHandler.show_alerts = False
+        # AlertHandler.show_alerts = self.ui.desktopNotifications.isChecked()
         pass
-
-
-    def startup_changed(self):
-        # todo: probably should give notification to show that this setting has been changed.
-
-        if self.preferences_window.startOnStartup.isChecked():
-            # todo: make it so that this application starts on login
-            # self.settings = QSettings(RUN_PATH, QSettings.NativeFormat)
-            pass
-
-        else:
-            # todo: make it so that this application does NOT start on login
-            pass
-=======
-        AlertHandler.show_alerts = self.ui.desktopNotifications.isChecked()
->>>>>>> c4ed2d0b
 
     def set_containing_folder(self):
         new_containing_folder = QFileDialog.getExistingDirectory(self, "Choose where to place OSF folder")
